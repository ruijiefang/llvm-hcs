//===- HotColdSplitting.cpp -- Outline Cold Regions -------------*- C++ -*-===//
//
// Part of the LLVM Project, under the Apache License v2.0 with LLVM Exceptions.
// See https://llvm.org/LICENSE.txt for license information.
// SPDX-License-Identifier: Apache-2.0 WITH LLVM-exception
//
//===----------------------------------------------------------------------===//
///
/// \file
/// The goal of hot/cold splitting is to improve the memory locality of code.
/// The splitting pass does this by identifying cold blocks and moving them into
/// separate functions.
///
/// When the splitting pass finds a cold block (referred to as "the sink"), it
/// grows a maximal cold region around that block. The maximal region contains
/// all blocks (post-)dominated by the sink [*]. In theory, these blocks are as
/// cold as the sink. Once a region is found, it's split out of the original
/// function provided it's profitable to do so.
///
/// [*] In practice, there is some added complexity because some blocks are not
/// safe to extract.
///
/// TODO: Use the PM to get domtrees, and preserve BFI/BPI.
/// TODO: Reorder outlined functions.
///
//===----------------------------------------------------------------------===//

#include "llvm/Transforms/IPO/HotColdSplitting.h"
#include "llvm/ADT/PostOrderIterator.h"
#include "llvm/ADT/SmallVector.h"
#include "llvm/ADT/Statistic.h"
#include "llvm/Analysis/AliasAnalysis.h"
#include "llvm/Analysis/BlockFrequencyInfo.h"
#include "llvm/Analysis/BranchProbabilityInfo.h"
#include "llvm/Analysis/CFG.h"
#include "llvm/Analysis/OptimizationRemarkEmitter.h"
#include "llvm/Analysis/PostDominators.h"
#include "llvm/Analysis/ProfileSummaryInfo.h"
#include "llvm/Analysis/TargetTransformInfo.h"
#include "llvm/IR/BasicBlock.h"
#include "llvm/IR/CFG.h"
#include "llvm/IR/DataLayout.h"
#include "llvm/IR/DiagnosticInfo.h"
#include "llvm/IR/Dominators.h"
#include "llvm/IR/Function.h"
#include "llvm/IR/Instruction.h"
#include "llvm/IR/Instructions.h"
#include "llvm/IR/IntrinsicInst.h"
#include "llvm/IR/Metadata.h"
#include "llvm/IR/Module.h"
#include "llvm/IR/PassManager.h"
#include "llvm/IR/Type.h"
#include "llvm/IR/Use.h"
#include "llvm/IR/User.h"
#include "llvm/IR/Value.h"
#include "llvm/InitializePasses.h"
#include "llvm/Pass.h"
#include "llvm/Support/BlockFrequency.h"
#include "llvm/Support/BranchProbability.h"
#include "llvm/Support/CommandLine.h"
#include "llvm/Support/Debug.h"
#include "llvm/Support/raw_ostream.h"
#include "llvm/Transforms/IPO.h"
#include "llvm/Transforms/Scalar.h"
#include "llvm/Transforms/Utils/BasicBlockUtils.h"
#include "llvm/Transforms/Utils/Cloning.h"
#include "llvm/Transforms/Utils/CodeExtractor.h"
#include "llvm/Transforms/Utils/Local.h"
#include "llvm/Transforms/Utils/ValueMapper.h"
#include <algorithm>
#include <cassert>
#include <string>

#define DEBUG_TYPE "hotcoldsplit"
#define PASS_NAME "Hot Cold Splitting"

STATISTIC(NumColdRegionsFound, "Number of cold regions found.");
STATISTIC(NumColdRegionsOutlined, "Number of cold regions outlined.");

using namespace llvm;

static cl::opt<bool> EnableStaticAnalyis("hot-cold-static-analysis",
                              cl::init(true), cl::Hidden);

static cl::opt<int>
    SplittingThreshold("hotcoldsplit-threshold", cl::init(2), cl::Hidden,
                       cl::desc("Base penalty for splitting cold code (as a "
                                "multiple of TCC_Basic)"));

<<<<<<< HEAD
static cl::opt<int>
    SplittingDelta("hotcoldsplit-delta", cl::init(0), cl::Hidden,
                   cl::desc("Allowance threshold for blocks with "
                            "Benefit - Penalty >= -Delta to be split. "));
=======
static cl::opt<bool> EnableColdSection(
    "enable-cold-section", cl::init(false), cl::Hidden,
    cl::desc("Enable placement of extracted cold functions"
             " into a separate section after hot-cold splitting."));

static cl::opt<std::string>
    ColdSectionName("hotcoldsplit-cold-section-name", cl::init("__llvm_cold"),
                    cl::Hidden,
                    cl::desc("Name for the section containing cold functions "
                             "extracted by hot-cold splitting."));
>>>>>>> 827ecf45

namespace {
// Same as blockEndsInUnreachable in CodeGen/BranchFolding.cpp. Do not modify
// this function unless you modify the MBB version as well.
//
/// A no successor, non-return block probably ends in unreachable and is cold.
/// Also consider a block that ends in an indirect branch to be a return block,
/// since many targets use plain indirect branches to return.
bool blockEndsInUnreachable(const BasicBlock &BB) {
  if (!succ_empty(&BB))
    return false;
  if (BB.empty())
    return true;
  const Instruction *I = BB.getTerminator();
  return !(isa<ReturnInst>(I) || isa<IndirectBrInst>(I));
}

bool unlikelyExecuted(BasicBlock &BB, ProfileSummaryInfo *PSI,
                      BlockFrequencyInfo *BFI) {
  // Exception handling blocks are unlikely executed.
  if (BB.isEHPad() || isa<ResumeInst>(BB.getTerminator()))
    return true;

  // The block is cold if it calls/invokes a cold function. However, do not
  // mark sanitizer traps as cold.
  for (Instruction &I : BB)
    if (auto *CB = dyn_cast<CallBase>(&I))
      if (CB->hasFnAttr(Attribute::Cold) && !CB->getMetadata("nosanitize"))
        return true;

  // The block is cold if it has an unreachable terminator, unless it's
  // preceded by a call to a (possibly warm) noreturn call (e.g. longjmp);
  // in the case of a longjmp, if the block is cold according to
  // profile information, we mark it as unlikely to be executed as well.
  if (blockEndsInUnreachable(BB)) {
    if (auto *CI =
            dyn_cast_or_null<CallInst>(BB.getTerminator()->getPrevNode()))
      if (CI->hasFnAttr(Attribute::NoReturn)) {
        if (IntrinsicInst *II = dyn_cast<IntrinsicInst>(CI))
          return (II->getIntrinsicID() != Intrinsic::eh_sjlj_longjmp) ||
                 (BFI && PSI->isColdBlock(&BB, BFI));
        return !CI->getCalledFunction()->getName().contains("longjmp") ||
               (BFI && PSI->isColdBlock(&BB, BFI));
      }
    return true;
  }

  return false;
}

/// Check whether it's safe to outline \p BB.
static bool mayExtractBlock(const BasicBlock &BB) {
  // EH pads are unsafe to outline because doing so breaks EH type tables. It
  // follows that invoke instructions cannot be extracted, because CodeExtractor
  // requires unwind destinations to be within the extraction region.
  //
  // Resumes that are not reachable from a cleanup landing pad are considered to
  // be unreachable. It’s not safe to split them out either.
  auto Term = BB.getTerminator();
  return !BB.hasAddressTaken() && !BB.isEHPad() && !isa<InvokeInst>(Term) &&
         !isa<ResumeInst>(Term);
}

/// Mark \p F cold. Based on this assumption, also optimize it for minimum size.
/// If \p UpdateEntryCount is true (set when this is a new split function and
/// module has profile data), set entry count to 0 to ensure treated as cold.
/// Return true if the function is changed.
static bool markFunctionCold(Function &F, bool UpdateEntryCount = false) {
  assert(!F.hasOptNone() && "Can't mark this cold");
  bool Changed = false;
  if (!F.hasFnAttribute(Attribute::Cold)) {
    F.addFnAttr(Attribute::Cold);
    Changed = true;
  }
  if (!F.hasFnAttribute(Attribute::MinSize)) {
    F.addFnAttr(Attribute::MinSize);
    Changed = true;
  }
  if (UpdateEntryCount) {
    // Set the entry count to 0 to ensure it is placed in the unlikely text
    // section when function sections are enabled.
    F.setEntryCount(0);
    Changed = true;
  }

  return Changed;
}

class HotColdSplittingLegacyPass : public ModulePass {
public:
  static char ID;
  HotColdSplittingLegacyPass() : ModulePass(ID) {
    initializeHotColdSplittingLegacyPassPass(*PassRegistry::getPassRegistry());
  }

  void getAnalysisUsage(AnalysisUsage &AU) const override {
    AU.addRequired<BlockFrequencyInfoWrapperPass>();
    AU.addRequired<ProfileSummaryInfoWrapperPass>();
    AU.addRequired<TargetTransformInfoWrapperPass>();
    AU.addUsedIfAvailable<AssumptionCacheTracker>();
  }

  bool runOnModule(Module &M) override;

  StringRef getPassName() const override { return PASS_NAME; }
};

} // end anonymous namespace

/// Check whether \p F is inherently cold.
bool HotColdSplitting::isFunctionCold(const Function &F) const {
  if (F.hasFnAttribute(Attribute::Cold))
    return true;

  if (F.getCallingConv() == CallingConv::Cold)
    return true;

  if (PSI->isFunctionEntryCold(&F))
    return true;

  return false;
}

// Returns false if the function should not be considered for hot-cold split
// optimization.
bool HotColdSplitting::shouldOutlineFrom(const Function &F) const {
  if (!F.hasFnAttribute(getHotColdSplittingAttrKind()))
    return false;

  if (F.hasFnAttribute(Attribute::AlwaysInline))
    return false;

  if (F.hasFnAttribute(Attribute::NoInline))
    return false;

  // A function marked `noreturn` may contain unreachable terminators: these
  // should not be considered cold, as the function may be a trampoline.
  if (F.hasFnAttribute(Attribute::NoReturn))
    return false;

  if (F.hasFnAttribute(Attribute::SanitizeAddress) ||
      F.hasFnAttribute(Attribute::SanitizeHWAddress) ||
      F.hasFnAttribute(Attribute::SanitizeThread) ||
      F.hasFnAttribute(Attribute::SanitizeMemory))
    return false;

  return true;
}

/// Get the benefit score of outlining \p Region.
static int getOutliningBenefit(ArrayRef<BasicBlock *> Region,
                               TargetTransformInfo &TTI) {
  // Sum up the code size costs of non-terminator instructions. Tight coupling
  // with \ref getOutliningPenalty is needed to model the costs of terminators.
  int Benefit = 0;
  for (BasicBlock *BB : Region)
    for (Instruction &I : BB->instructionsWithoutDebug())
      if (&I != BB->getTerminator())
        Benefit +=
            TTI.getInstructionCost(&I, TargetTransformInfo::TCK_CodeSize);

  return Benefit;
}

/// Get the penalty score for outlining \p Region.
static int getOutliningPenalty(ArrayRef<BasicBlock *> Region,
                               unsigned NumInputs, unsigned NumOutputs) {
  int Penalty = SplittingThreshold;
  LLVM_DEBUG(dbgs() << "Applying penalty for splitting: " << Penalty << "\n");

  // If the splitting threshold is set at or below zero, skip the usual
  // profitability check.
  if (SplittingThreshold <= 0)
    return Penalty;

  // The typical code size cost for materializing an argument for the outlined
  // call.
  LLVM_DEBUG(dbgs() << "Applying penalty for: " << NumInputs << " inputs\n");
  const int CostForArgMaterialization = TargetTransformInfo::TCC_Basic;
  Penalty += CostForArgMaterialization * NumInputs;

  // The typical code size cost for an output alloca, its associated store, and
  // its associated reload.
  LLVM_DEBUG(dbgs() << "Applying penalty for: " << NumOutputs << " outputs\n");
  const int CostForRegionOutput = 3 * TargetTransformInfo::TCC_Basic;
  Penalty += CostForRegionOutput * NumOutputs;

  // Find the number of distinct exit blocks for the region. Use a conservative
  // check to determine whether control returns from the region.
  bool NoBlocksReturn = true;
  SmallPtrSet<BasicBlock *, 2> SuccsOutsideRegion;
  for (BasicBlock *BB : Region) {
    // If a block has no successors, only assume it does not return if it's
    // unreachable.
    if (succ_empty(BB)) {
      NoBlocksReturn &= isa<UnreachableInst>(BB->getTerminator());
      continue;
    }

    for (BasicBlock *SuccBB : successors(BB)) {
      if (find(Region, SuccBB) == Region.end()) {
        NoBlocksReturn = false;
        SuccsOutsideRegion.insert(SuccBB);
      }
    }
  }

  // Apply a `noreturn` bonus.
  if (NoBlocksReturn) {
    LLVM_DEBUG(dbgs() << "Applying bonus for: " << Region.size()
                      << " non-returning terminators\n");
    Penalty -= Region.size();
  }

  // Apply a penalty for having more than one successor outside of the region.
  // This penalty accounts for the switch needed in the caller.
  if (!SuccsOutsideRegion.empty()) {
    LLVM_DEBUG(dbgs() << "Applying penalty for: " << SuccsOutsideRegion.size()
                      << " non-region successors\n");
    Penalty += (SuccsOutsideRegion.size() - 1) * TargetTransformInfo::TCC_Basic;
  }

  return Penalty;
}

Function *HotColdSplitting::extractColdRegion(
    const BlockSequence &Region, const CodeExtractorAnalysisCache &CEAC,
    DominatorTree &DT, BlockFrequencyInfo *BFI, TargetTransformInfo &TTI,
    OptimizationRemarkEmitter &ORE, AssumptionCache *AC, unsigned Count) {
  assert(!Region.empty());

  // TODO: Pass BFI and BPI to update profile information.
  CodeExtractor CE(Region, &DT, /* AggregateArgs */ false, /* BFI */ nullptr,
                   /* BPI */ nullptr, AC, /* AllowVarArgs */ false,
                   /* AllowAlloca */ false,
                   /* Suffix */ "cold." + std::to_string(Count));

  // Perform a simple cost/benefit analysis to decide whether or not to permit
  // splitting.
  SetVector<Value *> Inputs, Outputs, Sinks;
  CE.findInputsOutputs(Inputs, Outputs, Sinks);
  int OutliningBenefit = getOutliningBenefit(Region, TTI);
  int OutliningPenalty =
      getOutliningPenalty(Region, Inputs.size(), Outputs.size());
  LLVM_DEBUG(dbgs() << "[hotcoldsplit-profit] Split profitability: benefit = " << OutliningBenefit
                    << ", penalty = " << OutliningPenalty << "\n");

  // SplittingDelta gives OutliningBenefit a "boost" by allowing
  // certain blocks with small Benefit-Penalty differences to be split.
  // Empirical evidence indicates that setting SplittingDelta to a small
  // number in [1, 5] can lead to a sizeable improvement in the overall
  // number of cold regions extracted.
  LLVM_DEBUG(dbgs() << "[hotcoldsplit-profit] Splitting Delta set to " << SplittingDelta << "\n");
  if (OutliningBenefit + SplittingDelta <= OutliningPenalty)
    return nullptr;

  Function *OrigF = Region[0]->getParent();
  if (Function *OutF = CE.extractCodeRegion(CEAC)) {
    User *U = *OutF->user_begin();
    CallInst *CI = cast<CallInst>(U);
    NumColdRegionsOutlined++;
    if (TTI.useColdCCForColdCall(*OutF)) {
      OutF->setCallingConv(CallingConv::Cold);
      CI->setCallingConv(CallingConv::Cold);
    }
    CI->setIsNoInline();

    if (EnableColdSection)
      OutF->setSection(ColdSectionName);
    else {
      if (OrigF->hasSection())
        OutF->setSection(OrigF->getSection());
    }

    markFunctionCold(*OutF, BFI != nullptr);

    LLVM_DEBUG(llvm::dbgs() << "Outlined Region: " << *OutF);
    ORE.emit([&]() {
      return OptimizationRemark(DEBUG_TYPE, "HotColdSplit",
                                &*Region[0]->begin())
             << ore::NV("Original", OrigF) << " split cold code into "
             << ore::NV("Split", OutF);
    });
    return OutF;
  }

  ORE.emit([&]() {
    return OptimizationRemarkMissed(DEBUG_TYPE, "ExtractFailed",
                                    &*Region[0]->begin())
           << "Failed to extract region at block "
           << ore::NV("Block", Region.front());
  });
  return nullptr;
}

/// A pair of (basic block, score).
using BlockTy = std::pair<BasicBlock *, unsigned>;

namespace {
/// A maximal outlining region. This contains all blocks post-dominated by a
/// sink block, the sink block itself, and all blocks dominated by the sink.
/// If sink-predecessors and sink-successors cannot be extracted in one region,
/// the static constructor returns a list of suitable extraction regions.
class OutliningRegion {
  /// A list of (block, score) pairs. A block's score is non-zero iff it's a
  /// viable sub-region entry point. Blocks with higher scores are better entry
  /// points (i.e. they are more distant ancestors of the sink block).
  SmallVector<BlockTy, 0> Blocks = {};

  /// The suggested entry point into the region. If the region has multiple
  /// entry points, all blocks within the region may not be reachable from this
  /// entry point.
  BasicBlock *SuggestedEntryPoint = nullptr;

  /// Whether the entire function is cold.
  bool EntireFunctionCold = false;

  /// If \p BB is a viable entry point, return \p Score. Return 0 otherwise.
  static unsigned getEntryPointScore(BasicBlock &BB, unsigned Score) {
    return mayExtractBlock(BB) ? Score : 0;
  }

  /// These scores should be lower than the score for predecessor blocks,
  /// because regions starting at predecessor blocks are typically larger.
  static constexpr unsigned ScoreForSuccBlock = 1;
  static constexpr unsigned ScoreForSinkBlock = 1;

  OutliningRegion(const OutliningRegion &) = delete;
  OutliningRegion &operator=(const OutliningRegion &) = delete;

public:
  OutliningRegion() = default;
  OutliningRegion(OutliningRegion &&) = default;
  OutliningRegion &operator=(OutliningRegion &&) = default;

  static std::vector<OutliningRegion> create(BasicBlock &SinkBB,
                                             const DominatorTree &DT,
                                             const PostDominatorTree &PDT) {
    std::vector<OutliningRegion> Regions;
    SmallPtrSet<BasicBlock *, 4> RegionBlocks;

    Regions.emplace_back();
    OutliningRegion *ColdRegion = &Regions.back();

    auto addBlockToRegion = [&](BasicBlock *BB, unsigned Score) {
      RegionBlocks.insert(BB);
      ColdRegion->Blocks.emplace_back(BB, Score);
    };

    // The ancestor farthest-away from SinkBB, and also post-dominated by it.
    unsigned SinkScore = getEntryPointScore(SinkBB, ScoreForSinkBlock);
    ColdRegion->SuggestedEntryPoint = (SinkScore > 0) ? &SinkBB : nullptr;
    unsigned BestScore = SinkScore;

    // Visit SinkBB's ancestors using inverse DFS.
    auto PredIt = ++idf_begin(&SinkBB);
    auto PredEnd = idf_end(&SinkBB);
    while (PredIt != PredEnd) {
      BasicBlock &PredBB = **PredIt;
      bool SinkPostDom = PDT.dominates(&SinkBB, &PredBB);

      // If the predecessor is cold and has no predecessors, the entire
      // function must be cold.
      if (SinkPostDom && pred_empty(&PredBB)) {
        ColdRegion->EntireFunctionCold = true;
        return Regions;
      }

      // If SinkBB does not post-dominate a predecessor, do not mark the
      // predecessor (or any of its predecessors) cold.
      if (!SinkPostDom || !mayExtractBlock(PredBB)) {
        PredIt.skipChildren();
        continue;
      }

      // Keep track of the post-dominated ancestor farthest away from the sink.
      // The path length is always >= 2, ensuring that predecessor blocks are
      // considered as entry points before the sink block.
      unsigned PredScore = getEntryPointScore(PredBB, PredIt.getPathLength());
      if (PredScore > BestScore) {
        ColdRegion->SuggestedEntryPoint = &PredBB;
        BestScore = PredScore;
      }

      addBlockToRegion(&PredBB, PredScore);
      ++PredIt;
    }

    // If the sink can be added to the cold region, do so. It's considered as
    // an entry point before any sink-successor blocks.
    //
    // Otherwise, split cold sink-successor blocks using a separate region.
    // This satisfies the requirement that all extraction blocks other than the
    // first have predecessors within the extraction region.
    if (mayExtractBlock(SinkBB)) {
      addBlockToRegion(&SinkBB, SinkScore);
      if (pred_empty(&SinkBB)) {
        ColdRegion->EntireFunctionCold = true;
        return Regions;
      }
    } else {
      Regions.emplace_back();
      ColdRegion = &Regions.back();
      BestScore = 0;
    }

    // Find all successors of SinkBB dominated by SinkBB using DFS.
    auto SuccIt = ++df_begin(&SinkBB);
    auto SuccEnd = df_end(&SinkBB);
    while (SuccIt != SuccEnd) {
      BasicBlock &SuccBB = **SuccIt;
      bool SinkDom = DT.dominates(&SinkBB, &SuccBB);

      // Don't allow the backwards & forwards DFSes to mark the same block.
      bool DuplicateBlock = RegionBlocks.count(&SuccBB);

      // If SinkBB does not dominate a successor, do not mark the successor (or
      // any of its successors) cold.
      if (DuplicateBlock || !SinkDom || !mayExtractBlock(SuccBB)) {
        SuccIt.skipChildren();
        continue;
      }

      unsigned SuccScore = getEntryPointScore(SuccBB, ScoreForSuccBlock);
      if (SuccScore > BestScore) {
        ColdRegion->SuggestedEntryPoint = &SuccBB;
        BestScore = SuccScore;
      }

      addBlockToRegion(&SuccBB, SuccScore);
      ++SuccIt;
    }

    return Regions;
  }

  /// Whether this region has nothing to extract.
  bool empty() const { return !SuggestedEntryPoint; }

  /// The blocks in this region.
  ArrayRef<std::pair<BasicBlock *, unsigned>> blocks() const { return Blocks; }

  /// Whether the entire function containing this region is cold.
  bool isEntireFunctionCold() const { return EntireFunctionCold; }

  /// Remove a sub-region from this region and return it as a block sequence.
  BlockSequence takeSingleEntrySubRegion(DominatorTree &DT) {
    assert(!empty() && !isEntireFunctionCold() && "Nothing to extract");

    // Remove blocks dominated by the suggested entry point from this region.
    // During the removal, identify the next best entry point into the region.
    // Ensure that the first extracted block is the suggested entry point.
    BlockSequence SubRegion = {SuggestedEntryPoint};
    BasicBlock *NextEntryPoint = nullptr;
    unsigned NextScore = 0;
    auto RegionEndIt = Blocks.end();
    auto RegionStartIt = remove_if(Blocks, [&](const BlockTy &Block) {
      BasicBlock *BB = Block.first;
      unsigned Score = Block.second;
      bool InSubRegion =
          BB == SuggestedEntryPoint || DT.dominates(SuggestedEntryPoint, BB);
      if (!InSubRegion && Score > NextScore) {
        NextEntryPoint = BB;
        NextScore = Score;
      }
      if (InSubRegion && BB != SuggestedEntryPoint)
        SubRegion.push_back(BB);
      return InSubRegion;
    });
    Blocks.erase(RegionStartIt, RegionEndIt);

    // Update the suggested entry point.
    SuggestedEntryPoint = NextEntryPoint;

    return SubRegion;
  }
};
} // namespace

bool HotColdSplitting::outlineColdRegions(Function &F, bool HasProfileSummary) {
  bool Changed = false;

  // The set of cold blocks.
  SmallPtrSet<BasicBlock *, 4> ColdBlocks;

  // The worklist of non-intersecting regions left to outline.
  SmallVector<OutliningRegion, 2> OutliningWorklist;

  // Set up an RPO traversal. Experimentally, this performs better (outlines
  // more) than a PO traversal, because we prevent region overlap by keeping
  // the first region to contain a block.
  ReversePostOrderTraversal<Function *> RPOT(&F);

  // Calculate domtrees lazily. This reduces compile-time significantly.
  std::unique_ptr<DominatorTree> DT;
  std::unique_ptr<PostDominatorTree> PDT;

  // Calculate BFI lazily (it's only used to query ProfileSummaryInfo). This
  // reduces compile-time significantly. TODO: When we *do* use BFI, we should
  // be able to salvage its domtrees instead of recomputing them.
  BlockFrequencyInfo *BFI = nullptr;
  if (HasProfileSummary)
    BFI = GetBFI(F);

  TargetTransformInfo &TTI = GetTTI(F);
  OptimizationRemarkEmitter &ORE = (*GetORE)(F);
  AssumptionCache *AC = LookupAC(F);

  // Find all cold regions.
  for (BasicBlock *BB : RPOT) {
    // This block is already part of some outlining region.
    if (ColdBlocks.count(BB))
      continue;

    bool Cold = (BFI && PSI->isColdBlock(BB, BFI)) ||
                (EnableStaticAnalyis && unlikelyExecuted(*BB, PSI, BFI));
    if (!Cold)
      continue;

    LLVM_DEBUG({
      dbgs() << "Found a cold block:\n";
      BB->dump();
    });

    if (!DT)
      DT = std::make_unique<DominatorTree>(F);
    if (!PDT)
      PDT = std::make_unique<PostDominatorTree>(F);

    auto Regions = OutliningRegion::create(*BB, *DT, *PDT);
    for (OutliningRegion &Region : Regions) {
      if (Region.empty())
        continue;

      if (Region.isEntireFunctionCold()) {
        LLVM_DEBUG(dbgs() << "Entire function is cold\n");
        return markFunctionCold(F);
      }

      // If this outlining region intersects with another, drop the new region.
      //
      // TODO: It's theoretically possible to outline more by only keeping the
      // largest region which contains a block, but the extra bookkeeping to do
      // this is tricky/expensive.
      bool RegionsOverlap = any_of(Region.blocks(), [&](const BlockTy &Block) {
        return !ColdBlocks.insert(Block.first).second;
      });
      if (RegionsOverlap)
        continue;

      OutliningWorklist.emplace_back(std::move(Region));
      ++NumColdRegionsFound;
    }
  }

  if (OutliningWorklist.empty())
    return Changed;

  // Outline single-entry cold regions, splitting up larger regions as needed.
  unsigned OutlinedFunctionID = 1;
  // Cache and recycle the CodeExtractor analysis to avoid O(n^2) compile-time.
  CodeExtractorAnalysisCache CEAC(F);
  do {
    OutliningRegion Region = OutliningWorklist.pop_back_val();
    assert(!Region.empty() && "Empty outlining region in worklist");
    do {
      BlockSequence SubRegion = Region.takeSingleEntrySubRegion(*DT);
      LLVM_DEBUG({
        dbgs() << "Hot/cold splitting attempting to outline these blocks:\n";
        for (BasicBlock *BB : SubRegion)
          BB->dump();
      });

      Function *Outlined = extractColdRegion(SubRegion, CEAC, *DT, BFI, TTI,
                                             ORE, AC, OutlinedFunctionID);
      if (Outlined) {
        ++OutlinedFunctionID;
        Changed = true;
      }
    } while (!Region.empty());
  } while (!OutliningWorklist.empty());

  return Changed;
}

bool HotColdSplitting::run(Module &M) {
  bool Changed = false;
  bool HasProfileSummary = (M.getProfileSummary(/* IsCS */ false) != nullptr);

  LLVM_DEBUG(dbgs() << "[hotcoldsplit] Hot Cold Splitting running on module" << M.getName() << "\n");

  for (auto It = M.begin(), End = M.end(); It != End; ++It) {
    Function &F = *It;

    // Do not touch declarations.
    if (F.isDeclaration()) {
      LLVM_DEBUG(dbgs() << " [hotcoldsplit] skip " << F.getName() << ", declaration\n");
      continue;
    }

    // Do not modify `optnone` functions.
    if (F.hasOptNone()) {
      LLVM_DEBUG(dbgs() << " [hotcoldsplit] skip " << F.getName() << ", optnone\n");
      continue;
    }

    // Detect inherently cold functions and mark them as such.
    if (isFunctionCold(F)) {
      LLVM_DEBUG(dbgs() << " [hotcoldsplit] skip " << F.getName() << ", cold\n");
      Changed |= markFunctionCold(F);
      continue;
    }

    if (!shouldOutlineFrom(F)) {
      LLVM_DEBUG(llvm::dbgs() << "Skipping " << F.getName() << "\n");
      continue;
    }

    LLVM_DEBUG(llvm::dbgs() << "Outlining in " << F.getName() << "\n");
    Changed |= outlineColdRegions(F, HasProfileSummary);
  }
  return Changed;
}

bool HotColdSplittingLegacyPass::runOnModule(Module &M) {
  if (skipModule(M))
    return false;
  ProfileSummaryInfo *PSI =
      &getAnalysis<ProfileSummaryInfoWrapperPass>().getPSI();
  auto GTTI = [this](Function &F) -> TargetTransformInfo & {
    return this->getAnalysis<TargetTransformInfoWrapperPass>().getTTI(F);
  };
  auto GBFI = [this](Function &F) {
    return &this->getAnalysis<BlockFrequencyInfoWrapperPass>(F).getBFI();
  };
  std::unique_ptr<OptimizationRemarkEmitter> ORE;
  std::function<OptimizationRemarkEmitter &(Function &)> GetORE =
      [&ORE](Function &F) -> OptimizationRemarkEmitter & {
    ORE.reset(new OptimizationRemarkEmitter(&F));
    return *ORE.get();
  };
  auto LookupAC = [this](Function &F) -> AssumptionCache * {
    if (auto *ACT = getAnalysisIfAvailable<AssumptionCacheTracker>())
      return ACT->lookupAssumptionCache(F);
    return nullptr;
  };

  return HotColdSplitting(PSI, GBFI, GTTI, &GetORE, LookupAC).run(M);
}

PreservedAnalyses
HotColdSplittingPass::run(Module &M, ModuleAnalysisManager &AM) {
  auto &FAM = AM.getResult<FunctionAnalysisManagerModuleProxy>(M).getManager();

  auto LookupAC = [&FAM](Function &F) -> AssumptionCache * {
    return FAM.getCachedResult<AssumptionAnalysis>(F);
  };

  auto GBFI = [&FAM](Function &F) {
    return &FAM.getResult<BlockFrequencyAnalysis>(F);
  };

  std::function<TargetTransformInfo &(Function &)> GTTI =
      [&FAM](Function &F) -> TargetTransformInfo & {
    return FAM.getResult<TargetIRAnalysis>(F);
  };

  std::unique_ptr<OptimizationRemarkEmitter> ORE;
  std::function<OptimizationRemarkEmitter &(Function &)> GetORE =
      [&ORE](Function &F) -> OptimizationRemarkEmitter & {
    ORE.reset(new OptimizationRemarkEmitter(&F));
    return *ORE.get();
  };

  ProfileSummaryInfo *PSI = &AM.getResult<ProfileSummaryAnalysis>(M);

  if (HotColdSplitting(PSI, GBFI, GTTI, &GetORE, LookupAC).run(M))
    return PreservedAnalyses::none();
  return PreservedAnalyses::all();
}

char HotColdSplittingLegacyPass::ID = 0;
INITIALIZE_PASS_BEGIN(HotColdSplittingLegacyPass, "hotcoldsplit", PASS_NAME,
                      false, false)
INITIALIZE_PASS_DEPENDENCY(ProfileSummaryInfoWrapperPass)
INITIALIZE_PASS_DEPENDENCY(BlockFrequencyInfoWrapperPass)
INITIALIZE_PASS_END(HotColdSplittingLegacyPass, "hotcoldsplit", PASS_NAME,
                    false, false)

ModulePass *llvm::createHotColdSplittingPass() {
  return new HotColdSplittingLegacyPass();
}

StringRef llvm::getHotColdSplittingAttrKind() {
  return "hot-cold-split";
}<|MERGE_RESOLUTION|>--- conflicted
+++ resolved
@@ -87,12 +87,11 @@
                        cl::desc("Base penalty for splitting cold code (as a "
                                 "multiple of TCC_Basic)"));
 
-<<<<<<< HEAD
 static cl::opt<int>
     SplittingDelta("hotcoldsplit-delta", cl::init(0), cl::Hidden,
                    cl::desc("Allowance threshold for blocks with "
                             "Benefit - Penalty >= -Delta to be split. "));
-=======
+
 static cl::opt<bool> EnableColdSection(
     "enable-cold-section", cl::init(false), cl::Hidden,
     cl::desc("Enable placement of extracted cold functions"
@@ -103,7 +102,6 @@
                     cl::Hidden,
                     cl::desc("Name for the section containing cold functions "
                              "extracted by hot-cold splitting."));
->>>>>>> 827ecf45
 
 namespace {
 // Same as blockEndsInUnreachable in CodeGen/BranchFolding.cpp. Do not modify
