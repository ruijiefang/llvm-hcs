--- conflicted
+++ resolved
@@ -9,12 +9,7 @@
 
 ; CHECK: define {{.*}} @fun{{.*}} ![[HOTPROF:[0-9]+]] {{.*}}section_prefix ![[LIKELY:[0-9]+]]
 ; CHECK: call void @fun.cold.1
-<<<<<<< HEAD
 define void @fun() "hot-cold-split" !prof !14 {
-=======
-
-define void @fun() !prof !14 {
->>>>>>> 827ecf45
 entry:
   br i1 undef, label %if.then, label %if.else
 
